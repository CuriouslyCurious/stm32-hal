--- conflicted
+++ resolved
@@ -14,14 +14,10 @@
 use cortex_m_rt::entry;
 
 use stm32_hal2::{
-<<<<<<< HEAD
-    adc::{Adc, AdcChannel, AdcDevice, AdcInterrupt, Align, ClockMode, InputType, OperationMode, SampleTime},
-=======
     adc::{
         Adc, AdcChannel, AdcDevice, AdcInterrupt, Align, ClockMode, InputType, OperationMode,
         SampleTime,
     },
->>>>>>> fdfccf9f
     clocks::Clocks,
     dma::{self, Dma, DmaChannel, DmaInterrupt, DmaWriteBuf},
     gpio::{Pin, PinMode, Port},
